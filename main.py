# main.py - Enhanced for small change detection

import os
import argparse
import numpy as np
import torch
import torch.nn as nn
import torch.nn.functional as F
from torch.utils.data import DataLoader
from sklearn.metrics import confusion_matrix
from fresunet import AttentionFresUNet
from dataset import ChangeDetectionDataset
import matplotlib.pyplot as plt
from PIL import Image

# City lists
TRAIN_CITIES = [
    'aguasclaras','bercy','bordeaux','nantes','paris','rennes','saclay_e',
    'abudhabi','cupertino','pisa','beihai','hongkong','beirut','mumbai'
]
TEST_CITIES = [
    'brasilia','montpellier','norcia','rio','saclay_w','valencia',
    'dubai','lasvegas','milano','chongqing'
]

def custom_collate(batch):
    """Custom collate function to handle tensor batching"""
    img1s = torch.stack([item[0] for item in batch])
    img2s = torch.stack([item[1] for item in batch])
    masks = torch.stack([item[2] for item in batch])
    return img1s, img2s, masks

def compute_metrics_np(pred, gt):
    """Compute Precision, Recall, IoU, F1, OA metrics"""
    tn, fp, fn, tp = confusion_matrix(gt.flatten(), pred.flatten(), labels=[0,1]).ravel()
    p  = tp/(tp+fp) if tp+fp>0 else 0
    r  = tp/(tp+fn) if tp+fn>0 else 0
    i  = tp/(tp+fp+fn) if tp+fp+fn>0 else 0
    f1 = 2*tp/(2*tp+fp+fn) if 2*tp+fp+fn>0 else 0
    oa = (tp+tn)/(tp+tn+fp+fn)
    return p, r, i, f1, oa

class FocalLoss(nn.Module):
    """Focal Loss to focus more on hard-to-detect small changes"""
    def __init__(self, gamma=2.0, weight=None, reduction='mean', epsilon=1e-7):
        super(FocalLoss, self).__init__()
        self.gamma = gamma
        self.weight = weight
        self.reduction = reduction
        self.epsilon = epsilon
        
    def forward(self, inputs, targets):
        # Apply log_softmax for numerical stability instead of softmax+log
        log_probs = F.log_softmax(inputs, dim=1)
        
        # Get target probabilities
        targets_one_hot = F.one_hot(targets, num_classes=inputs.shape[1]).float()
        targets_one_hot = targets_one_hot.permute(0, 3, 1, 2) # B, C, H, W
        
        # Calculate focal loss directly with log probabilities
        probs = torch.exp(log_probs)
        # Clamp probabilities to avoid log(0) or log(1) issues indirectly
        probs = torch.clamp(probs, self.epsilon, 1.0 - self.epsilon)
        
        focal_weight_term = (1 - probs) ** self.gamma
        
        # Apply class weights if provided
        if self.weight is not None:
            # Reshape weight to match targets (B, C, H, W) or (C)
            weight_ = self.weight.view(1, -1, 1, 1) if self.weight.ndim == 1 else self.weight
            focal_weight_term = focal_weight_term * weight_
        
        # Calculate loss with stability safeguards
        # Cross-entropy term: -targets_one_hot * log_probs
        # Sum over classes dimension
        focal_loss = -focal_weight_term * targets_one_hot * log_probs
        focal_loss = torch.sum(focal_loss, dim=1)  # Sum over classes, result shape (B, H, W)
        
        # Check for NaN values and replace with zeros
        if torch.isnan(focal_loss).any():
            print("[WARNING] NaN values detected in focal loss, replacing with zeros")
            focal_loss = torch.where(torch.isnan(focal_loss), torch.zeros_like(focal_loss), focal_loss)
        
        if self.reduction == 'mean':
            return focal_loss.mean()
        elif self.reduction == 'sum':
            return focal_loss.sum()
        else:
            return focal_loss
        
def load_model_with_mismatch(model, checkpoint_path, device):
    """Load pre-trained weights while skipping layers with size mismatch"""
    checkpoint = torch.load(checkpoint_path, map_location=device)
    
    if 'state_dict' in checkpoint:
        state_dict = checkpoint['state_dict']
    else:
        state_dict = checkpoint
    
    model_dict = model.state_dict()
    
    # Filter out mismatched layers
    compatible_dict = {}
    incompatible = []
    
    for k, v in state_dict.items():
        if k in model_dict:
            if v.shape == model_dict[k].shape:
                compatible_dict[k] = v
            else:
                incompatible.append(f"{k}: checkpoint={v.shape}, model={model_dict[k].shape}")
        else:
            # Checkpoint has keys not in model
            pass
    
    # Find keys in model that are not in checkpoint
    missing_keys = [k for k in model_dict.keys() if k not in state_dict]
    
    # Print loading statistics
    total_params = len(model_dict)
    loaded_params = len(compatible_dict)
    print(f"[INFO] Loaded {loaded_params}/{total_params} parameters")
    print(f"[INFO] {len(missing_keys)} parameters in model not found in checkpoint")
    print(f"[INFO] {len(incompatible)} parameters had shape mismatches")
    
    # Load compatible parameters
    model_dict.update(compatible_dict)
    model.load_state_dict(model_dict, strict=False)
    
    return model

class DiceLoss(nn.Module):
    """Dice Loss for better segmentation of small objects"""
    def __init__(self, smooth=1.0, epsilon=1e-7):
        super(DiceLoss, self).__init__()
        self.smooth = smooth
        self.epsilon = epsilon
        
    def forward(self, inputs, targets):
        # Get probabilities for prediction with clamping for stability
        inputs_probs = F.softmax(inputs, dim=1)
        inputs_probs = torch.clamp(inputs_probs, self.epsilon, 1.0 - self.epsilon)
        
        # Only consider the "change" class (index 1)
        inputs_change_prob = inputs_probs[:, 1, :, :]
        
        # Flatten
        inputs_flat = inputs_change_prob.reshape(-1)
        targets_flat = targets.reshape(-1).float()
        
        # Calculate Dice with numerical stability
        intersection = (inputs_flat * targets_flat).sum()
        dice_numerator = 2. * intersection + self.smooth
        dice_denominator = inputs_flat.sum() + targets_flat.sum() + self.smooth
        
        # Safeguard against division by zero or very small denominator
        if dice_denominator.item() < self.epsilon:
            print("[WARNING] Near-zero denominator in Dice loss, returning max loss (1.0)")
            return torch.tensor(1.0, device=inputs.device, dtype=torch.float32)
        
        dice = dice_numerator / dice_denominator
        loss = 1 - dice
        
        # Check for NaN and replace with fallback
        if torch.isnan(loss).any():
            print("[WARNING] NaN values detected in Dice loss, returning max loss (1.0)")
            return torch.tensor(1.0, device=inputs.device, dtype=torch.float32)
        
        return loss

class BoundaryLoss(nn.Module):
    """Boundary Loss to focus on the edges of changed regions"""
    def __init__(self, weight=1.0, epsilon=1e-7):
        super(BoundaryLoss, self).__init__()
        self.weight = weight
        self.epsilon = epsilon
        
        # Define Sobel kernels for edge detection
        self.sobel_x = torch.Tensor([[-1, 0, 1], [-2, 0, 2], [-1, 0, 1]]).unsqueeze(0).unsqueeze(0)
        self.sobel_y = torch.Tensor([[-1, -2, -1], [0, 0, 0], [1, 2, 1]]).unsqueeze(0).unsqueeze(0)
        
    def forward(self, inputs, targets):
        device = inputs.device
        self.sobel_x = self.sobel_x.to(device)
        self.sobel_y = self.sobel_y.to(device)
        
        # Extract "change" class probabilities with clamping for stability
        probs = F.softmax(inputs, dim=1)[:, 1:2, :, :]  # Keep dim for conv (B, 1, H, W)
        probs = torch.clamp(probs, self.epsilon, 1.0 - self.epsilon)
        
        # Compute edges for predictions
        pred_edges_x = F.conv2d(probs, self.sobel_x, padding=1)
        pred_edges_y = F.conv2d(probs, self.sobel_y, padding=1)
        # Add epsilon inside sqrt for stability
        pred_edges = torch.sqrt(pred_edges_x**2 + pred_edges_y**2 + self.epsilon)
        # Add gradient scaling
        pred_edges = pred_edges * 2.0  # Amplify edge signals
        
        # Compute edges for targets (convert to float first)
        targets_float = targets.float().unsqueeze(1)  # Add channel dim (B, 1, H, W)
        target_edges_x = F.conv2d(targets_float, self.sobel_x, padding=1)
        target_edges_y = F.conv2d(targets_float, self.sobel_y, padding=1)
        # Add epsilon inside sqrt for stability
        target_edges = torch.sqrt(target_edges_x**2 + target_edges_y**2 + self.epsilon)
        
        # Mean squared error on edges
        loss = F.mse_loss(pred_edges, target_edges)

        # Check for NaN and replace with zero (or a large value if preferred)
        if torch.isnan(loss).any():
            print("[WARNING] NaN values detected in Boundary loss, replacing with zero")
            loss = torch.where(torch.isnan(loss), torch.zeros_like(loss), loss)
        
        return self.weight * loss

class CombinedLoss(nn.Module):
    """Combined loss function with weights for different loss components"""
    def __init__(self, weight=None, focal_weight=0.5, dice_weight=0.3, boundary_weight=0.2, gamma=2.0):
        super(CombinedLoss, self).__init__()
        self.weight = weight
        self.focal_weight = focal_weight
        self.dice_weight = dice_weight
        self.boundary_weight = boundary_weight
        self.gamma = gamma  # Store gamma parameter
        
        self.focal_loss = FocalLoss(weight=weight, gamma=gamma)  # Pass gamma to FocalLoss
        self.dice_loss = DiceLoss()
        self.boundary_loss = BoundaryLoss()
        
    def forward(self, inputs, targets):
        # Calculate all loss components with NaN detection
        try:
            fl = self.focal_loss(inputs, targets)
            if torch.isnan(fl).any() or torch.isinf(fl).any():
                print("[WARNING] NaN or Inf detected in focal loss component")
                fl = torch.tensor(0.1, device=inputs.device)
                
            dl = self.dice_loss(inputs, targets)
            if torch.isnan(dl).any() or torch.isinf(dl).any():
                print("[WARNING] NaN or Inf detected in dice loss component")
                dl = torch.tensor(0.1, device=inputs.device)
                
            bl = self.boundary_loss(inputs, targets)
            if torch.isnan(bl).any() or torch.isinf(bl).any():
                print("[WARNING] NaN or Inf detected in boundary loss component")
                bl = torch.tensor(0.1, device=inputs.device)
            
            # Combine with weights
            total_loss = (self.focal_weight * fl +
                         self.dice_weight * dl +
                         self.boundary_weight * bl)
            
            # Final NaN check
            if torch.isnan(total_loss).any() or torch.isinf(total_loss).any():
                print("[WARNING] NaN or Inf detected in combined loss, using fallback value")
                total_loss = torch.tensor(0.1, device=inputs.device)
                
            return total_loss
            
        except Exception as e:
            print(f"[ERROR] Exception in loss calculation: {e}")
            # Return a small fallback loss to continue training
            return torch.tensor(0.1, device=inputs.device)

class EarlyStopping:
    """Early stopping to prevent overfitting. Stops if score doesn't improve."""
    def __init__(self, patience=7, min_delta=0.0, mode='max'): # mode can be 'min' for loss or 'max' for F1/accuracy
        self.patience = patience
        self.min_delta = min_delta  # Minimum change to qualify as an improvement
        self.counter = 0
        self.best_score = None
        self.early_stop = False
        self.mode = mode
        if self.mode not in ['min', 'max']:
            raise ValueError("mode must be 'min' or 'max'")
        
        if self.mode == 'max':
            self.best_score = -float('inf') # Initialize best_score appropriately for max mode
        else: # mode == 'min'
            self.best_score = float('inf')  # Initialize best_score appropriately for min mode

    def __call__(self, current_score):
        if self.mode == 'max':
            if current_score > self.best_score + self.min_delta: # Score improved
                self.best_score = current_score
                self.counter = 0
            else: # Score did not improve enough
                self.counter += 1
                if self.counter >= self.patience:
                    self.early_stop = True
        elif self.mode == 'min': # For loss
            if current_score < self.best_score - self.min_delta: # Loss decreased
                self.best_score = current_score
                self.counter = 0
            else: # Loss did not decrease enough
                self.counter += 1
                if self.counter >= self.patience:
                    self.early_stop = True

def evaluate_model(net, loader, device, desc="Eval", save_path=None, threshold=0.4, epoch=0, current_val_f1=0.0, apply_temp_scaling=False):
    """Evaluate model and optionally save results"""
    net.eval()
    all_metrics = []
    city_metrics = {}
    all_preds = []
    all_gts = []
    
    print(f"[INFO] {desc} on {len(loader)} samples")
    
    # Use higher threshold for better precision
    print(f"[DEBUG] Using threshold: {threshold:.2f}")
    total_positive_pixels = 0
    total_pixels = 0
    
    for idx, (im1, im2, gt) in enumerate(loader):
        im1, im2 = im1.to(device), im2.to(device)
        city = loader.dataset.samples[idx][0].split('/')[-3]  # Extract city name
        
        with torch.no_grad():
<<<<<<< HEAD
            # Forward pass
            out = net(im1, im2)
            
            # Remove temperature scaling - no longer dividing by 1.5
            
            # Get change probability
            probs = torch.softmax(out, dim=1)
            change_prob = probs[:, 1]
            
            # Use a higher threshold to improve precision
            pred = (change_prob > threshold).long()
            
            # Apply enhanced morphological cleaning
            if pred.sum() > 0:  # Only if we have positive predictions
                # Convert to numpy for morphological operations
                pred_np = pred.cpu().numpy().squeeze()
                
                # Import morphology functions
                from skimage import morphology
                
                # Step 1: Remove very small isolated positive predictions (false positives)
                # Increased min_size from 5 to 8 for better noise removal
                cleaned = morphology.remove_small_objects(pred_np.astype(bool), min_size=8)
                
                # Step 2: Fill small holes in positive regions (false negatives in change areas)
                # Increased area_threshold from 10 to 15 for better hole filling
                cleaned = morphology.remove_small_holes(cleaned, area_threshold=15)
                
                # Step 3: Apply a small closing operation to connect nearby positive regions
                cleaned = morphology.binary_closing(cleaned, morphology.disk(2))
                
                # Step 4: Apply a small opening to remove thin connections
                cleaned = morphology.binary_opening(cleaned, morphology.disk(1))
                
                # Step 5: Remove small objects again after morphological operations
                cleaned = morphology.remove_small_objects(cleaned, min_size=10)
                
                # Convert back to tensor
                pred = torch.from_numpy(cleaned.astype(np.int64)).to(device)
        
=======
            out = net(im1, im2)  # shape: [B, 2, H, W]
            probs = torch.softmax(out, dim=1)  # shape: [B, 2, H, W]
            change_prob = probs[:, 1, :, :]    # probability for "change" class
            pred = (change_prob > 0.7).long()
>>>>>>> cad28471
        p_np = pred.cpu().numpy().squeeze().astype(np.uint8)
        gt_np = gt.numpy().squeeze().astype(np.uint8)
        
        # Track statistics for debugging
        total_positive_pixels += np.sum(gt_np)
        total_pixels += gt_np.size
        pred_positive = np.sum(p_np)
        
        # Print prediction statistics
        print(f"[DEBUG] {city}: GT positive pixels: {np.sum(gt_np)}/{gt_np.size} ({np.sum(gt_np)/gt_np.size*100:.2f}%)")
        print(f"[DEBUG] {city}: Pred positive pixels: {pred_positive}/{p_np.size} ({pred_positive/p_np.size*100:.2f}%)")
        print(f"[DEBUG] {city}: Max probability: {change_prob.max().item():.4f}")
        
        # Calculate metrics
        tp = np.sum((p_np == 1) & (gt_np == 1))
        fp = np.sum((p_np == 1) & (gt_np == 0))
        fn = np.sum((p_np == 0) & (gt_np == 1))
        tn = np.sum((p_np == 0) & (gt_np == 0))
        
        # Avoid division by zero
        precision = tp / (tp + fp) if (tp + fp) > 0 else 0
        recall = tp / (tp + fn) if (tp + fn) > 0 else 0
        iou = tp / (tp + fp + fn) if (tp + fp + fn) > 0 else 0
        f1 = 2 * precision * recall / (precision + recall) if (precision + recall) > 0 else 0
        overall_acc = (tp + tn) / (tp + tn + fp + fn)
        
        metrics = [precision, recall, iou, f1, overall_acc]
        all_metrics.append(metrics)
        city_metrics[city] = metrics
        
        print(f"{city}: P={precision:.3f}, R={recall:.3f}, IoU={iou:.3f}, F1={f1:.3f}, OA={overall_acc:.3f}")
        
        # Store predictions and ground truth for visualization
        all_preds.append(p_np)
        all_gts.append(gt_np)
    
    # Calculate average metrics
    avg = np.mean(all_metrics, axis=0)
    print(f"{desc} Average → P={avg[0]:.3f}, R={avg[1]:.3f}, IoU={avg[2]:.3f}, F1={avg[3]:.3f}, OA={avg[4]:.3f}")
    
    # Print overall class distribution statistics
    print(f"[DEBUG] Overall: GT positive pixels: {total_positive_pixels}/{total_pixels} ({total_positive_pixels/total_pixels*100:.2f}%)")
    print(f"[DEBUG] Class imbalance ratio: {(total_pixels-total_positive_pixels)/total_positive_pixels:.2f}:1 (negative:positive)")
    print(f"[DEBUG] Recommended pos_weight_multiplier: {min(25.0, (total_pixels-total_positive_pixels)/total_positive_pixels):.2f}")
    
    # Save results if path is given
    if save_path:
        os.makedirs(save_path, exist_ok=True)
        
        # Find best and worst cities
        best_city = max(city_metrics.items(), key=lambda x: x[1][3])[0]  # By F1 score
        worst_city = min(city_metrics.items(), key=lambda x: x[1][3])[0]
        
        print(f"Best city: {best_city}, Worst city: {worst_city}")
        
        # Save predictions and ground truth for these cities
        for city_name, (pred, gt) in zip([best_city, worst_city], [(all_preds[i], all_gts[i]) for i in range(len(all_preds))]):
            Image.fromarray((pred*255)).save(f"{save_path}/{city_name}_pred.png")
            Image.fromarray((gt*255)).save(f"{save_path}/{city_name}_gt.png")
            
            # Create visualization with overlays
            visualize_prediction(pred, gt, save_path=f"{save_path}/{city_name}_overlay.png")
    
    return avg, city_metrics

def visualize_prediction(prediction, ground_truth, save_path=None):
    """Create a visualization that shows prediction vs ground truth"""
    plt.figure(figsize=(12, 6))
    
    # Plot ground truth
    plt.subplot(1, 3, 1)
    plt.imshow(ground_truth, cmap='gray')
    plt.title('Ground Truth')
    plt.axis('off')
    
    # Plot prediction
    plt.subplot(1, 3, 2)
    plt.imshow(prediction, cmap='gray')
    plt.title('Prediction')
    plt.axis('off')
    
    # Create overlay: Green = True Positive, Red = False Negative, Blue = False Positive
    overlay = np.zeros((ground_truth.shape[0], ground_truth.shape[1], 3), dtype=np.uint8)
    overlay[..., 1] = ((prediction == 1) & (ground_truth == 1)) * 255  # True Positives (Green)
    overlay[..., 0] = ((prediction == 0) & (ground_truth == 1)) * 255  # False Negatives (Red)
    overlay[..., 2] = ((prediction == 1) & (ground_truth == 0)) * 255  # False Positives (Blue)
    
    plt.subplot(1, 3, 3)
    plt.imshow(overlay)
    plt.title('Overlay (TP=Green, FN=Red, FP=Blue)')
    plt.axis('off')
    
    plt.tight_layout()
    
    if save_path:
        plt.savefig(save_path, dpi=150, bbox_inches='tight')
        plt.close()
    else:
        plt.show()

def train_model(net, train_loader, val_loader, device, args):
    """Train the model with focus on small change detection"""
    # Create directories for output
    os.makedirs('checkpoints', exist_ok=True)
    os.makedirs('outputs', exist_ok=True)
    
    # Early stopping with increased patience for better convergence
    early_stopping = EarlyStopping(patience=args.patience + 5, min_delta=0.001, mode='max') 
    
    # Training loop
    best_val_f1 = 0
    train_losses = []  
    val_f1_scores = []
    
    # Initialize optimizer with stronger weight decay to prevent overfitting
    optimizer = torch.optim.Adam(net.parameters(), lr=args.lr, weight_decay=args.weight_decay * 2.0)  # Double weight decay
    
    # Get class weights for loss function - REDUCE weight for positive class to avoid predicting everything as positive
    base_pos_weight = train_loader.dataset.get_pos_weight()
    # Use a moderate multiplier reduction (50% instead of 80%)
    effective_pos_weight = base_pos_weight * args.pos_weight_multiplier * 0.5  # Reduce by 50%
    
    # Cap the final positive weight to prevent extreme values
    max_allowed_pos_weight = 2.0  
    final_pos_weight = min(effective_pos_weight, max_allowed_pos_weight)
    
    weights = torch.tensor([1.0, final_pos_weight], dtype=torch.float32, device=device)
    
    # Print detailed class weight information
    print(f"\n[DEBUG] Dataset base positive class weight (from get_pos_weight()): {base_pos_weight:.2f}")
    print(f"[DEBUG] Args positive class weight multiplier: {args.pos_weight_multiplier:.2f}")
    print(f"[DEBUG] Effective positive class weight (base * multiplier * 0.5): {effective_pos_weight:.2f}")
    print(f"[DEBUG] Final positive class weight (after cap at {max_allowed_pos_weight:.2f}): {final_pos_weight:.2f}")
    print(f"[DEBUG] Final class weights tensor for loss: {weights}")
    
    # Adjust loss component weights to focus more on precision
    criterion = CombinedLoss(
        weight=weights,
        focal_weight=0.4,    # Increased to focus on hard examples
        dice_weight=0.3,     # Maintained for overall shape consistency
        boundary_weight=0.3, # Reduced slightly to balance
        gamma=4.0            # Increased gamma for more focus on hard examples
    )
    
    # Improved learning rate scheduler with more patience
    scheduler = torch.optim.lr_scheduler.ReduceLROnPlateau(
        optimizer, mode='max', factor=0.5, patience=5, min_lr=1e-6
    )
    
    # Dynamic threshold adjustment - start with a lower threshold
    initial_threshold = 0.3  # Start with a lower threshold to detect more changes
    best_threshold = initial_threshold
    
    # Warm-up phase with gentler learning rate
    print("[INFO] Starting with brief warm-up phase (slightly higher learning rate)")
    warm_up_lr = args.lr * 1.5
    warm_up_iterations = 50
    
    # Set initial learning rate for warm-up
    for param_group in optimizer.param_groups:
        param_group['lr'] = warm_up_lr
    
    # Warm-up loop
    for i in range(warm_up_iterations):
        # Get a batch
        try:
            batch = next(iter(train_loader))
        except StopIteration:
            # If we've gone through the entire dataset, reset
            batch = next(iter(train_loader))
        
        # Unpack batch
        im1, im2, gt = batch
        im1, im2, gt = im1.to(device), im2.to(device), gt.to(device)
        
        # Forward pass
        optimizer.zero_grad()
        out = net(im1, im2)
        
        # No temperature scaling
        loss = criterion(out, gt)
        
        # Backward pass
        loss.backward()
        optimizer.step()
        
        if i % 10 == 0:
            print(f"Warm-up iteration {i}/{warm_up_iterations}, Loss: {loss.item():.4f}")
    
    # Reset learning rate to normal value after warm-up
    for param_group in optimizer.param_groups:
        param_group['lr'] = args.lr
    print(f"[INFO] Warm-up complete, reverting to normal learning rate: {args.lr}")
    
    # Check predictions after warm-up
    with torch.no_grad():
        net.eval()
        sample_batch = next(iter(train_loader))
        sample_out = net(sample_batch[0].to(device), sample_batch[1].to(device))
        # No temperature scaling
        sample_probs = torch.softmax(sample_out, dim=1)
        print(f"[DEBUG] After warm-up - Change class prob - Max: {sample_probs[:,1].max().item():.4f}, Mean: {sample_probs[:,1].mean().item():.4f}")
        print(f"[DEBUG] Positive predictions: {(sample_probs[:,1] > best_threshold).sum().item()}/{sample_probs[:,1].numel()}")
        net.train()
    
    # Create a function to get balanced batches for curriculum learning
    def get_balanced_batch(loader, difficulty_level):
        """Get a batch with a certain difficulty level (0-1)
        Lower difficulty = more balanced batch (higher % of change pixels)"""
        max_attempts = 5
        for _ in range(max_attempts):
            batch = next(iter(loader))
            im1, im2, gt = batch
            
            # Calculate percentage of positive pixels
            pos_ratio = gt.float().mean().item()
            
            # Early in training (low difficulty), we want more balanced batches (higher pos_ratio)
            # Later in training (high difficulty), we accept more imbalanced batches (lower pos_ratio)
            target_min_ratio = 0.05 * (1 - difficulty_level)  # Starts at 0.05, decreases to 0
            
            if pos_ratio >= target_min_ratio:
                return batch
        
        # If we couldn't find a good batch, return the last one
        return batch
    
    # Implementing curriculum learning
    print("[INFO] Implementing curriculum learning strategy")
    
    # Main training loop
    for ep in range(args.epochs):
        # Calculate curriculum difficulty (0 to 1)
        # Start with easier examples (more balanced) and gradually increase difficulty
        curriculum_difficulty = min(1.0, ep / (args.epochs * 0.5))  # Reaches max difficulty halfway through
        print(f"[INFO] Epoch {ep+1}/{args.epochs} - Curriculum difficulty: {curriculum_difficulty:.2f}")
        
        # Training phase
        net.train()
        running_loss = 0.0
        batch_count = 0
        
        # Use curriculum learning for first half of training
        if curriculum_difficulty < 1.0:
            for batch_idx in range(len(train_loader)):
                # Get batch based on current difficulty
                im1, im2, gt = get_balanced_batch(train_loader, curriculum_difficulty)
                im1, im2, gt = im1.to(device), im2.to(device), gt.to(device)
                
                # Forward pass
                optimizer.zero_grad()
                out = net(im1, im2)
                
                loss = criterion(out, gt)
                
                # Add L1 regularization to encourage sparsity (fewer positive predictions)
                l1_lambda = 0.0001
                l1_norm = sum(p.abs().sum() for p in net.parameters())
                loss = loss + l1_lambda * l1_norm
                
                # Backward pass
                loss.backward()
                
                # Gradient clipping to prevent exploding gradients
                torch.nn.utils.clip_grad_norm_(net.parameters(), max_norm=1.0)
                
                optimizer.step()
                
                # Track statistics
                running_loss += loss.item()
                batch_count += 1
                
                # Print progress
                if batch_idx % 5 == 0:
                    print(f"Epoch {ep+1}/{args.epochs} Batch {batch_idx}/{len(train_loader)} Loss: {loss.item():.4f}")
        else:
            # Regular training for second half
            for batch_idx, (im1, im2, gt) in enumerate(train_loader):
                im1, im2, gt = im1.to(device), im2.to(device), gt.to(device)
                
                # Forward pass
                optimizer.zero_grad()
                out = net(im1, im2)
                
                loss = criterion(out, gt)
                
                # Add L1 regularization to encourage sparsity (fewer positive predictions)
                l1_lambda = 0.0001
                l1_norm = sum(p.abs().sum() for p in net.parameters())
                loss = loss + l1_lambda * l1_norm
                
                # Backward pass
                loss.backward()
                
                # Gradient clipping to prevent exploding gradients
                torch.nn.utils.clip_grad_norm_(net.parameters(), max_norm=1.0)
                
                optimizer.step()
                
                # Track statistics
                running_loss += loss.item()
                batch_count += 1
                
                # Print progress
                if batch_idx % 5 == 0:
                    print(f"Epoch {ep+1}/{args.epochs} Batch {batch_idx}/{len(train_loader)} Loss: {loss.item():.4f}")
        
        # Calculate average loss for epoch
        avg_loss = running_loss / batch_count if batch_count > 0 else 0
        train_losses.append(avg_loss)
        
        # Validation phase
        net.eval()
        # Dynamically adjust threshold based on training progress
        # Start with low threshold and gradually increase it
        current_threshold = min(0.5, initial_threshold + (ep * 0.01))  # Gradually increase threshold
        # Try:
        current_threshold = 0.8  
        
        val_metrics, _ = evaluate_model(net, val_loader, device, epoch=ep+1, 
                                       desc=f"Validation (ep{ep+1})", 
                                       threshold=current_threshold, 
                                       current_val_f1=best_val_f1)
        
        val_f1 = val_metrics[3]  # F1 score is the 4th metric
        val_f1_scores.append(val_f1)
        
        # Learning rate scheduler step
        scheduler.step(val_f1)
        
        # Check for improvement and save best model
        if val_f1 > best_val_f1:
            best_val_f1 = val_f1
            best_threshold = current_threshold  # Save the best threshold
            torch.save({'state_dict': net.state_dict()}, 'checkpoints/best_model.pth.tar')
            print(f"[INFO] Saved new best model with F1 score: {best_val_f1:.4f} at threshold {best_threshold:.2f}")
            
        # Early stopping check
        early_stopping(val_f1)
        if early_stopping.early_stop:
            print("[INFO] Early stopping triggered")
            break
            
        print(f"Epoch {ep+1}/{args.epochs}  Loss: {avg_loss:.4f}")
    
    # Load best model for final evaluation
    print("[INFO] Loading best model for final evaluation")
    net = load_model_with_mismatch(net, 'checkpoints/best_model.pth.tar', device)
    
    # Final evaluation
    final_metrics, city_metrics = evaluate_model(
        net, val_loader, device, 
        desc="Final Validation", 
        save_path="outputs", 
        threshold=best_threshold
    )
    
    return net, final_metrics

def plot_training_progress(train_losses, val_f1_scores, save_path=None):
    """Plot training loss and validation F1 scores"""
    fig, (ax1, ax2) = plt.subplots(1, 2, figsize=(14, 5))
    
    # Plot training loss
    ax1.plot(train_losses, 'b-', label='Training Loss')
    ax1.set_xlabel('Epoch')
    ax1.set_ylabel('Loss')
    ax1.set_title('Training Loss')
    ax1.grid(True)
    
    # Plot validation F1 score
    ax2.plot(val_f1_scores, 'r-', label='Validation F1')
    ax2.set_xlabel('Epoch')
    ax2.set_ylabel('F1 Score')
    ax2.set_title('Validation F1 Score')
    ax2.grid(True)
    
    plt.tight_layout()
    
    if save_path:
        plt.savefig(save_path, dpi=150, bbox_inches='tight')
        plt.close()
    else:
        plt.show()

def postprocess_prediction(pred_prob, threshold=0.5, min_area=5):
    """Apply post-processing to improve predictions
    
    Args:
        pred_prob: Prediction probability map (numpy array)
        threshold: Probability threshold
        min_area: Minimum connected component area
        
    Returns:
        Processed binary prediction
    """
    from skimage import morphology
    
    # Apply threshold
    binary = (pred_prob > threshold).astype(np.uint8)
    
    # Remove small components
    labeled = morphology.label(binary)
    component_sizes = np.bincount(labeled.ravel())
    too_small = component_sizes < min_area
    too_small[0] = False  # Keep background
    binary = ~too_small[labeled]
    
    # Optional: Apply morphological operations to clean boundaries
    binary = morphology.binary_opening(binary, morphology.disk(1))
    
    return binary.astype(np.uint8)

def inference_with_test_time_augmentation(net, img1, img2, device, tta_flips=True, tta_scales=True, tta_rotations=True):
    """Perform inference with test-time augmentation
    
    Args:
        net: Network model
        img1, img2: Input image tensors
        device: Computation device
        tta_flips: Apply horizontal and vertical flips
        tta_scales: Apply scale augmentation
        tta_rotations: Apply rotations
        
    Returns:
        Average prediction probability
    """
    net.eval()
    
    # Original prediction
    with torch.no_grad():
        out = net(img1, img2)
        prob = torch.softmax(out, dim=1)[:, 1, :, :]  # Change probability
    
    all_probs = [prob]
    
    # Test-time augmentation with flips
    if tta_flips:
        # Horizontal flip
        img1_h = torch.flip(img1, dims=[3])
        img2_h = torch.flip(img2, dims=[3])
        with torch.no_grad():
            out_h = net(img1_h, img2_h)
            prob_h = torch.softmax(out_h, dim=1)[:, 1, :, :]
        all_probs.append(torch.flip(prob_h, dims=[2]))
        
        # Vertical flip
        img1_v = torch.flip(img1, dims=[2])
        img2_v = torch.flip(img2, dims=[2])
        with torch.no_grad():
            out_v = net(img1_v, img2_v)
            prob_v = torch.softmax(out_v, dim=1)[:, 1, :, :]
        all_probs.append(torch.flip(prob_v, dims=[1]))
        
        # Both flips
        img1_hv = torch.flip(img1, dims=[2, 3])
        img2_hv = torch.flip(img2, dims=[2, 3])
        with torch.no_grad():
            out_hv = net(img1_hv, img2_hv)
            prob_hv = torch.softmax(out_hv, dim=1)[:, 1, :, :]
        all_probs.append(torch.flip(prob_hv, dims=[1, 2]))
    
    # Test-time augmentation with scales
    if tta_scales:
        # Scale down by 10%
        scale_factor = 0.9
        img1_s = F.interpolate(img1, scale_factor=scale_factor, mode='bilinear', align_corners=False)
        img2_s = F.interpolate(img2, scale_factor=scale_factor, mode='bilinear', align_corners=False)
        with torch.no_grad():
            out_s = net(img1_s, img2_s)
            prob_s = torch.softmax(out_s, dim=1)[:, 1, :, :]
        
        # Resize back to original
        prob_s = F.interpolate(prob_s.unsqueeze(1), size=prob.shape[1:], mode='bilinear', align_corners=False).squeeze(1)
        all_probs.append(prob_s)
        
        # Scale up by 10%
        scale_factor = 1.1
        img1_s = F.interpolate(img1, scale_factor=scale_factor, mode='bilinear', align_corners=False)
        img2_s = F.interpolate(img2, scale_factor=scale_factor, mode='bilinear', align_corners=False)
        # Crop to original size
        _, _, h, w = img1.shape
        img1_s = img1_s[:, :, :h, :w]
        img2_s = img2_s[:, :, :h, :w]
        with torch.no_grad():
            out_s = net(img1_s, img2_s)
            prob_s = torch.softmax(out_s, dim=1)[:, 1, :, :]
        all_probs.append(prob_s)
    
    # Test-time augmentation with rotations
    if tta_rotations:
        # 90 degree rotation
        img1_r = torch.rot90(img1, k=1, dims=[2, 3])
        img2_r = torch.rot90(img2, k=1, dims=[2, 3])
        with torch.no_grad():
            out_r = net(img1_r, img2_r)
            prob_r = torch.softmax(out_r, dim=1)[:, 1, :, :]
        all_probs.append(torch.rot90(prob_r, k=3, dims=[1, 2]))  # Rotate back
    
    # Average all predictions
    avg_prob = torch.stack(all_probs).mean(dim=0)
    return avg_prob

def main():
    # Parse command line arguments
    parser = argparse.ArgumentParser(description='Change Detection with FresUNet')
    
    # Data parameters
    parser.add_argument('--root', type=str, required=True, help='Path to dataset root')
    parser.add_argument('--batch-size', type=int, default=4, help='Batch size')
    
    # Model parameters
    parser.add_argument('--pretrained', type=str, default='checkpoints/fresune3_old_best.pth', 
                        help='Path to pretrained model')
    
    # Training parameters
    parser.add_argument('--train', action='store_true', help='Train the model')
    parser.add_argument('--epochs', type=int, default=50, help='Number of epochs')
    parser.add_argument('--lr', type=float, default=1e-5, help='Learning rate')
    parser.add_argument('--weight-decay', type=float, default=5e-5, help='Weight decay')
    parser.add_argument('--patience', type=int, default=15, help='Patience for early stopping')
    
    # Loss function parameters
    parser.add_argument('--focal-weight', type=float, default=0.4, help='Weight for focal loss')
    parser.add_argument('--dice-weight', type=float, default=0.3, help='Weight for dice loss')
    parser.add_argument('--boundary-weight', type=float, default=0.3, help='Weight for boundary loss')
    parser.add_argument('--pos-weight-multiplier', type=float, default=10.0, help='Multiplier for positive class weight')
    
    # Evaluation parameters
    parser.add_argument('--eval', action='store_true', help='Evaluate the model')
    parser.add_argument('--test', action='store_true', help='Test on test set')
    parser.add_argument('--output', type=str, default='outputs', help='Output directory')
    
    args = parser.parse_args()
    
    # Set device
    device = torch.device('cuda' if torch.cuda.is_available() else 
                         'mps' if torch.backends.mps.is_available() else 
                         'cpu')
    print(f"[INFO] Using device: {device}")
    
    # Create model
    print("[INFO] Initializing FresUNet model")
    
    # Set batch norm momentum to a lower value for stability with small batches
    def adjust_bn_momentum(module, momentum=0.1):
        if isinstance(module, torch.nn.BatchNorm2d):
            module.momentum = momentum
    
    net = AttentionFresUNet(input_nbr=6, label_nbr=2).to(device)
    net.apply(lambda m: adjust_bn_momentum(m, momentum=0.1))
    
    # Load pre-trained model if available
    if os.path.exists(args.pretrained):
        print(f"[INFO] Loading pre-trained model from {args.pretrained}")
        net = load_model_with_mismatch(net, args.pretrained, device)
    
    # Create datasets
    if args.train or args.eval:
        # Use 70% of train cities for training, 30% for validation
        train_cities = TRAIN_CITIES[:10]  # Use first 10 cities for training
        val_cities = TRAIN_CITIES[10:]    # Use remaining cities for validation
        
        print(f"[INFO] Creating datasets with {len(train_cities)} train cities and {len(val_cities)} val cities")
        # Remove the strong_augment parameter
        train_ds = ChangeDetectionDataset(args.root, train_cities, augment=True, require_mask=True)
        val_ds = ChangeDetectionDataset(args.root, val_cities, augment=False, require_mask=True)
        
        print(f"[INFO] Train samples: {len(train_ds)}, Val samples: {len(val_ds)}")
        
        # Create data loaders with optimized settings
        train_loader = DataLoader(
            train_ds,
            batch_size=args.batch_size,
            shuffle=True,
            num_workers=0,  # Required for MPS compatibility
            pin_memory=False  # Disable pin_memory for MPS
        )
        val_loader = DataLoader(
            val_ds,
            batch_size=1,
            shuffle=False,
            num_workers=0,  # Required for MPS compatibility
            pin_memory=False  # Disable pin_memory for MPS
        )
    
    # Train the model
    if args.train:
        net, val_metrics = train_model(net, train_loader, val_loader, device, args)
    
    # Evaluate on validation set
    if args.eval and not args.train:
        print("[INFO] Evaluating model on validation set")
        val_metrics, _ = evaluate_model(
            net, val_loader, device, 
            desc="Validation",
            save_path=f"{args.output}/validation"
        )
    
    # Test on test set
    if args.test:
        print("[INFO] Testing model on test set")
        test_ds = ChangeDetectionDataset(args.root, TEST_CITIES, augment=False, require_mask=True)
        test_loader = test_ds.get_loader(batch_size=1)
        
        test_metrics, _ = evaluate_model(
            net, test_loader, device, 
            desc="Test",
            save_path=f"{args.output}/test"
        )

if __name__ == '__main__':
    main()<|MERGE_RESOLUTION|>--- conflicted
+++ resolved
@@ -317,7 +317,6 @@
         city = loader.dataset.samples[idx][0].split('/')[-3]  # Extract city name
         
         with torch.no_grad():
-<<<<<<< HEAD
             # Forward pass
             out = net(im1, im2)
             
@@ -357,13 +356,7 @@
                 
                 # Convert back to tensor
                 pred = torch.from_numpy(cleaned.astype(np.int64)).to(device)
-        
-=======
-            out = net(im1, im2)  # shape: [B, 2, H, W]
-            probs = torch.softmax(out, dim=1)  # shape: [B, 2, H, W]
-            change_prob = probs[:, 1, :, :]    # probability for "change" class
-            pred = (change_prob > 0.7).long()
->>>>>>> cad28471
+     
         p_np = pred.cpu().numpy().squeeze().astype(np.uint8)
         gt_np = gt.numpy().squeeze().astype(np.uint8)
         
