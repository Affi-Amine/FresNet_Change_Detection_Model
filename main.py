--- conflicted
+++ resolved
@@ -1,8 +1,4 @@
-<<<<<<< HEAD
-=======
-# main.py - Enhanced for small change detection
-
->>>>>>> 76a805f5
+
 import os
 import argparse
 import numpy as np
@@ -13,15 +9,11 @@
 from sklearn.metrics import confusion_matrix
 from fresunet import AttentionFresUNet
 from dataset import ChangeDetectionDataset
-<<<<<<< HEAD
 from scipy.ndimage import binary_opening, binary_closing
 import torch.nn as nn
 import torch.nn.functional as F
 import cv2
-=======
-import matplotlib.pyplot as plt
-from PIL import Image
->>>>>>> 76a805f5
+
 
 # City lists
 TRAIN_CITIES = [
@@ -51,7 +43,6 @@
     return p, r, i, f1, oa
 
 class FocalLoss(nn.Module):
-<<<<<<< HEAD
     def __init__(self, gamma=2.0):
         super(FocalLoss, self).__init__()
         self.gamma = gamma
@@ -61,228 +52,7 @@
         pt = torch.exp(-bce_loss)
         focal_loss = ((1 - pt) ** self.gamma) * bce_loss
         return focal_loss.mean()
-=======
-    """Focal Loss to focus more on hard-to-detect small changes"""
-    def __init__(self, gamma=2.0, weight=None, reduction='mean', epsilon=1e-7):
-        super(FocalLoss, self).__init__()
-        self.gamma = gamma
-        self.weight = weight
-        self.reduction = reduction
-        self.epsilon = epsilon
-        
-    def forward(self, inputs, targets):
-        # Apply log_softmax for numerical stability instead of softmax+log
-        log_probs = F.log_softmax(inputs, dim=1)
-        
-        # Get target probabilities
-        targets_one_hot = F.one_hot(targets, num_classes=inputs.shape[1]).float()
-        targets_one_hot = targets_one_hot.permute(0, 3, 1, 2) # B, C, H, W
-        
-        # Calculate focal loss directly with log probabilities
-        probs = torch.exp(log_probs)
-        # Clamp probabilities to avoid log(0) or log(1) issues indirectly
-        probs = torch.clamp(probs, self.epsilon, 1.0 - self.epsilon)
-        
-        focal_weight_term = (1 - probs) ** self.gamma
-        
-        # Apply class weights if provided
-        if self.weight is not None:
-            # Reshape weight to match targets (B, C, H, W) or (C)
-            weight_ = self.weight.view(1, -1, 1, 1) if self.weight.ndim == 1 else self.weight
-            focal_weight_term = focal_weight_term * weight_
-        
-        # Calculate loss with stability safeguards
-        # Cross-entropy term: -targets_one_hot * log_probs
-        # Sum over classes dimension
-        focal_loss = -focal_weight_term * targets_one_hot * log_probs
-        focal_loss = torch.sum(focal_loss, dim=1)  # Sum over classes, result shape (B, H, W)
-        
-        # Check for NaN values and replace with zeros
-        if torch.isnan(focal_loss).any():
-            print("[WARNING] NaN values detected in focal loss, replacing with zeros")
-            focal_loss = torch.where(torch.isnan(focal_loss), torch.zeros_like(focal_loss), focal_loss)
-        
-        if self.reduction == 'mean':
-            return focal_loss.mean()
-        elif self.reduction == 'sum':
-            return focal_loss.sum()
-        else:
-            return focal_loss
-        
-def load_model_with_mismatch(model, checkpoint_path, device):
-    """Load pre-trained weights while skipping layers with size mismatch"""
-    checkpoint = torch.load(checkpoint_path, map_location=device)
-    
-    if 'state_dict' in checkpoint:
-        state_dict = checkpoint['state_dict']
-    else:
-        state_dict = checkpoint
-    
-    model_dict = model.state_dict()
-    
-    # Filter out mismatched layers
-    compatible_dict = {}
-    incompatible = []
-    
-    for k, v in state_dict.items():
-        if k in model_dict:
-            if v.shape == model_dict[k].shape:
-                compatible_dict[k] = v
-            else:
-                incompatible.append(f"{k}: checkpoint={v.shape}, model={model_dict[k].shape}")
-        else:
-            # Checkpoint has keys not in model
-            pass
-    
-    # Find keys in model that are not in checkpoint
-    missing_keys = [k for k in model_dict.keys() if k not in state_dict]
-    
-    # Print loading statistics
-    total_params = len(model_dict)
-    loaded_params = len(compatible_dict)
-    print(f"[INFO] Loaded {loaded_params}/{total_params} parameters")
-    print(f"[INFO] {len(missing_keys)} parameters in model not found in checkpoint")
-    print(f"[INFO] {len(incompatible)} parameters had shape mismatches")
-    
-    # Load compatible parameters
-    model_dict.update(compatible_dict)
-    model.load_state_dict(model_dict, strict=False)
-    
-    return model
-
-class DiceLoss(nn.Module):
-    """Dice Loss for better segmentation of small objects"""
-    def __init__(self, smooth=1.0, epsilon=1e-7):
-        super(DiceLoss, self).__init__()
-        self.smooth = smooth
-        self.epsilon = epsilon
-        
-    def forward(self, inputs, targets):
-        # Get probabilities for prediction with clamping for stability
-        inputs_probs = F.softmax(inputs, dim=1)
-        inputs_probs = torch.clamp(inputs_probs, self.epsilon, 1.0 - self.epsilon)
-        
-        # Only consider the "change" class (index 1)
-        inputs_change_prob = inputs_probs[:, 1, :, :]
-        
-        # Flatten
-        inputs_flat = inputs_change_prob.reshape(-1)
-        targets_flat = targets.reshape(-1).float()
-        
-        # Calculate Dice with numerical stability
-        intersection = (inputs_flat * targets_flat).sum()
-        dice_numerator = 2. * intersection + self.smooth
-        dice_denominator = inputs_flat.sum() + targets_flat.sum() + self.smooth
-        
-        # Safeguard against division by zero or very small denominator
-        if dice_denominator.item() < self.epsilon:
-            print("[WARNING] Near-zero denominator in Dice loss, returning max loss (1.0)")
-            return torch.tensor(1.0, device=inputs.device, dtype=torch.float32)
-        
-        dice = dice_numerator / dice_denominator
-        loss = 1 - dice
-        
-        # Check for NaN and replace with fallback
-        if torch.isnan(loss).any():
-            print("[WARNING] NaN values detected in Dice loss, returning max loss (1.0)")
-            return torch.tensor(1.0, device=inputs.device, dtype=torch.float32)
-        
-        return loss
-
-class BoundaryLoss(nn.Module):
-    """Boundary Loss to focus on the edges of changed regions"""
-    def __init__(self, weight=1.0, epsilon=1e-7):
-        super(BoundaryLoss, self).__init__()
-        self.weight = weight
-        self.epsilon = epsilon
-        
-        # Define Sobel kernels for edge detection
-        self.sobel_x = torch.Tensor([[-1, 0, 1], [-2, 0, 2], [-1, 0, 1]]).unsqueeze(0).unsqueeze(0)
-        self.sobel_y = torch.Tensor([[-1, -2, -1], [0, 0, 0], [1, 2, 1]]).unsqueeze(0).unsqueeze(0)
-        
-    def forward(self, inputs, targets):
-        device = inputs.device
-        self.sobel_x = self.sobel_x.to(device)
-        self.sobel_y = self.sobel_y.to(device)
-        
-        # Extract "change" class probabilities with clamping for stability
-        probs = F.softmax(inputs, dim=1)[:, 1:2, :, :]  # Keep dim for conv (B, 1, H, W)
-        probs = torch.clamp(probs, self.epsilon, 1.0 - self.epsilon)
-        
-        # Compute edges for predictions
-        pred_edges_x = F.conv2d(probs, self.sobel_x, padding=1)
-        pred_edges_y = F.conv2d(probs, self.sobel_y, padding=1)
-        # Add epsilon inside sqrt for stability
-        pred_edges = torch.sqrt(pred_edges_x**2 + pred_edges_y**2 + self.epsilon)
-        # Add gradient scaling
-        pred_edges = pred_edges * 2.0  # Amplify edge signals
-        
-        # Compute edges for targets (convert to float first)
-        targets_float = targets.float().unsqueeze(1)  # Add channel dim (B, 1, H, W)
-        target_edges_x = F.conv2d(targets_float, self.sobel_x, padding=1)
-        target_edges_y = F.conv2d(targets_float, self.sobel_y, padding=1)
-        # Add epsilon inside sqrt for stability
-        target_edges = torch.sqrt(target_edges_x**2 + target_edges_y**2 + self.epsilon)
-        
-        # Mean squared error on edges
-        loss = F.mse_loss(pred_edges, target_edges)
-
-        # Check for NaN and replace with zero (or a large value if preferred)
-        if torch.isnan(loss).any():
-            print("[WARNING] NaN values detected in Boundary loss, replacing with zero")
-            loss = torch.where(torch.isnan(loss), torch.zeros_like(loss), loss)
-        
-        return self.weight * loss
-
-class CombinedLoss(nn.Module):
-    """Combined loss function with weights for different loss components"""
-    def __init__(self, weight=None, focal_weight=0.5, dice_weight=0.3, boundary_weight=0.2, gamma=2.0):
-        super(CombinedLoss, self).__init__()
-        self.weight = weight
-        self.focal_weight = focal_weight
-        self.dice_weight = dice_weight
-        self.boundary_weight = boundary_weight
-        self.gamma = gamma  # Store gamma parameter
-        
-        self.focal_loss = FocalLoss(weight=weight, gamma=gamma)  # Pass gamma to FocalLoss
-        self.dice_loss = DiceLoss()
-        self.boundary_loss = BoundaryLoss()
-        
-    def forward(self, inputs, targets):
-        # Calculate all loss components with NaN detection
-        try:
-            fl = self.focal_loss(inputs, targets)
-            if torch.isnan(fl).any() or torch.isinf(fl).any():
-                print("[WARNING] NaN or Inf detected in focal loss component")
-                fl = torch.tensor(0.1, device=inputs.device)
-                
-            dl = self.dice_loss(inputs, targets)
-            if torch.isnan(dl).any() or torch.isinf(dl).any():
-                print("[WARNING] NaN or Inf detected in dice loss component")
-                dl = torch.tensor(0.1, device=inputs.device)
-                
-            bl = self.boundary_loss(inputs, targets)
-            if torch.isnan(bl).any() or torch.isinf(bl).any():
-                print("[WARNING] NaN or Inf detected in boundary loss component")
-                bl = torch.tensor(0.1, device=inputs.device)
-            
-            # Combine with weights
-            total_loss = (self.focal_weight * fl +
-                         self.dice_weight * dl +
-                         self.boundary_weight * bl)
-            
-            # Final NaN check
-            if torch.isnan(total_loss).any() or torch.isinf(total_loss).any():
-                print("[WARNING] NaN or Inf detected in combined loss, using fallback value")
-                total_loss = torch.tensor(0.1, device=inputs.device)
-                
-            return total_loss
-            
-        except Exception as e:
-            print(f"[ERROR] Exception in loss calculation: {e}")
-            # Return a small fallback loss to continue training
-            return torch.tensor(0.1, device=inputs.device)
->>>>>>> 76a805f5
+
 
 class EarlyStopping:
     """Early stopping to prevent overfitting. Stops if score doesn't improve."""
@@ -319,7 +89,6 @@
                 if self.counter >= self.patience:
                     self.early_stop = True
 
-<<<<<<< HEAD
 def apply_guided_filter(probs, img, radius=5, eps=0.1):
     h, w = probs.shape[1:]
     img_np = img.cpu().numpy().transpose(1, 2, 0)
@@ -584,426 +353,7 @@
         Image.fromarray((best_pred*255)).save(f"outputs/{best_city}_pred.png")
         Image.fromarray((best_gt*255)).save(f"outputs/{best_city}_gt.png")
         print(f"\nSaved best prediction and ground truth for {best_city} in outputs/")
-=======
-def evaluate_model(net, loader, device, desc="Eval", save_path=None, threshold=0.4, epoch=0, current_val_f1=0.0, apply_temp_scaling=False):
-    """Evaluate model and optionally save results"""
-    net.eval()
-    all_metrics = []
-    city_metrics = {}
-    all_preds = []
-    all_gts = []
-    
-    print(f"[INFO] {desc} on {len(loader)} samples")
-    
-    # Use higher threshold for better precision
-    print(f"[DEBUG] Using threshold: {threshold:.2f}")
-    total_positive_pixels = 0
-    total_pixels = 0
-    
-    for idx, (im1, im2, gt) in enumerate(loader):
-        im1, im2 = im1.to(device), im2.to(device)
-        city = loader.dataset.samples[idx][0].split('/')[-3]  # Extract city name
-        
-        with torch.no_grad():
-            # Forward pass
-            out = net(im1, im2)
-            
-            # Remove temperature scaling - no longer dividing by 1.5
-            
-            # Get change probability
-            probs = torch.softmax(out, dim=1)
-            change_prob = probs[:, 1]
-            
-            # Use a higher threshold to improve precision
-            pred = (change_prob > threshold).long()
-            
-            # Apply enhanced morphological cleaning
-            if pred.sum() > 0:  # Only if we have positive predictions
-                # Convert to numpy for morphological operations
-                pred_np = pred.cpu().numpy().squeeze()
-                
-                # Import morphology functions
-                from skimage import morphology
-                
-                # Step 1: Remove very small isolated positive predictions (false positives)
-                # Increased min_size from 5 to 8 for better noise removal
-                cleaned = morphology.remove_small_objects(pred_np.astype(bool), min_size=8)
-                
-                # Step 2: Fill small holes in positive regions (false negatives in change areas)
-                # Increased area_threshold from 10 to 15 for better hole filling
-                cleaned = morphology.remove_small_holes(cleaned, area_threshold=15)
-                
-                # Step 3: Apply a small closing operation to connect nearby positive regions
-                cleaned = morphology.binary_closing(cleaned, morphology.disk(2))
-                
-                # Step 4: Apply a small opening to remove thin connections
-                cleaned = morphology.binary_opening(cleaned, morphology.disk(1))
-                
-                # Step 5: Remove small objects again after morphological operations
-                cleaned = morphology.remove_small_objects(cleaned, min_size=10)
-                
-                # Convert back to tensor
-                pred = torch.from_numpy(cleaned.astype(np.int64)).to(device)
-     
-        p_np = pred.cpu().numpy().squeeze().astype(np.uint8)
-        gt_np = gt.numpy().squeeze().astype(np.uint8)
-        
-        # Track statistics for debugging
-        total_positive_pixels += np.sum(gt_np)
-        total_pixels += gt_np.size
-        pred_positive = np.sum(p_np)
-        
-        # Print prediction statistics
-        print(f"[DEBUG] {city}: GT positive pixels: {np.sum(gt_np)}/{gt_np.size} ({np.sum(gt_np)/gt_np.size*100:.2f}%)")
-        print(f"[DEBUG] {city}: Pred positive pixels: {pred_positive}/{p_np.size} ({pred_positive/p_np.size*100:.2f}%)")
-        print(f"[DEBUG] {city}: Max probability: {change_prob.max().item():.4f}")
-        
-        # Calculate metrics
-        tp = np.sum((p_np == 1) & (gt_np == 1))
-        fp = np.sum((p_np == 1) & (gt_np == 0))
-        fn = np.sum((p_np == 0) & (gt_np == 1))
-        tn = np.sum((p_np == 0) & (gt_np == 0))
-        
-        # Avoid division by zero
-        precision = tp / (tp + fp) if (tp + fp) > 0 else 0
-        recall = tp / (tp + fn) if (tp + fn) > 0 else 0
-        iou = tp / (tp + fp + fn) if (tp + fp + fn) > 0 else 0
-        f1 = 2 * precision * recall / (precision + recall) if (precision + recall) > 0 else 0
-        overall_acc = (tp + tn) / (tp + tn + fp + fn)
-        
-        metrics = [precision, recall, iou, f1, overall_acc]
-        all_metrics.append(metrics)
-        city_metrics[city] = metrics
-        
-        print(f"{city}: P={precision:.3f}, R={recall:.3f}, IoU={iou:.3f}, F1={f1:.3f}, OA={overall_acc:.3f}")
-        
-        # Store predictions and ground truth for visualization
-        all_preds.append(p_np)
-        all_gts.append(gt_np)
-    
-    # Calculate average metrics
-    avg = np.mean(all_metrics, axis=0)
-    print(f"{desc} Average → P={avg[0]:.3f}, R={avg[1]:.3f}, IoU={avg[2]:.3f}, F1={avg[3]:.3f}, OA={avg[4]:.3f}")
-    
-    # Print overall class distribution statistics
-    print(f"[DEBUG] Overall: GT positive pixels: {total_positive_pixels}/{total_pixels} ({total_positive_pixels/total_pixels*100:.2f}%)")
-    print(f"[DEBUG] Class imbalance ratio: {(total_pixels-total_positive_pixels)/total_positive_pixels:.2f}:1 (negative:positive)")
-    print(f"[DEBUG] Recommended pos_weight_multiplier: {min(25.0, (total_pixels-total_positive_pixels)/total_positive_pixels):.2f}")
-    
-    # Save results if path is given
-    if save_path:
-        os.makedirs(save_path, exist_ok=True)
-        
-        # Find best and worst cities
-        best_city = max(city_metrics.items(), key=lambda x: x[1][3])[0]  # By F1 score
-        worst_city = min(city_metrics.items(), key=lambda x: x[1][3])[0]
-        
-        print(f"Best city: {best_city}, Worst city: {worst_city}")
-        
-        # Save predictions and ground truth for these cities
-        for city_name, (pred, gt) in zip([best_city, worst_city], [(all_preds[i], all_gts[i]) for i in range(len(all_preds))]):
-            Image.fromarray((pred*255)).save(f"{save_path}/{city_name}_pred.png")
-            Image.fromarray((gt*255)).save(f"{save_path}/{city_name}_gt.png")
-            
-            # Create visualization with overlays
-            visualize_prediction(pred, gt, save_path=f"{save_path}/{city_name}_overlay.png")
-    
-    return avg, city_metrics
-
-def visualize_prediction(prediction, ground_truth, save_path=None):
-    """Create a visualization that shows prediction vs ground truth"""
-    plt.figure(figsize=(12, 6))
-    
-    # Plot ground truth
-    plt.subplot(1, 3, 1)
-    plt.imshow(ground_truth, cmap='gray')
-    plt.title('Ground Truth')
-    plt.axis('off')
-    
-    # Plot prediction
-    plt.subplot(1, 3, 2)
-    plt.imshow(prediction, cmap='gray')
-    plt.title('Prediction')
-    plt.axis('off')
-    
-    # Create overlay: Green = True Positive, Red = False Negative, Blue = False Positive
-    overlay = np.zeros((ground_truth.shape[0], ground_truth.shape[1], 3), dtype=np.uint8)
-    overlay[..., 1] = ((prediction == 1) & (ground_truth == 1)) * 255  # True Positives (Green)
-    overlay[..., 0] = ((prediction == 0) & (ground_truth == 1)) * 255  # False Negatives (Red)
-    overlay[..., 2] = ((prediction == 1) & (ground_truth == 0)) * 255  # False Positives (Blue)
-    
-    plt.subplot(1, 3, 3)
-    plt.imshow(overlay)
-    plt.title('Overlay (TP=Green, FN=Red, FP=Blue)')
-    plt.axis('off')
-    
-    plt.tight_layout()
-    
-    if save_path:
-        plt.savefig(save_path, dpi=150, bbox_inches='tight')
-        plt.close()
-    else:
-        plt.show()
-
-def train_model(net, train_loader, val_loader, device, args):
-    """Train the model with focus on small change detection"""
-    # Create directories for output
-    os.makedirs('checkpoints', exist_ok=True)
-    os.makedirs('outputs', exist_ok=True)
-    
-    # Early stopping with increased patience for better convergence
-    early_stopping = EarlyStopping(patience=args.patience + 5, min_delta=0.001, mode='max') 
-    
-    # Training loop
-    best_val_f1 = 0
-    train_losses = []  
-    val_f1_scores = []
-    
-    # Initialize optimizer with stronger weight decay to prevent overfitting
-    optimizer = torch.optim.Adam(net.parameters(), lr=args.lr, weight_decay=args.weight_decay * 2.0)  # Double weight decay
-    
-    # Get class weights for loss function - REDUCE weight for positive class to avoid predicting everything as positive
-    base_pos_weight = train_loader.dataset.get_pos_weight()
-    # Use a moderate multiplier reduction (50% instead of 80%)
-    effective_pos_weight = base_pos_weight * args.pos_weight_multiplier * 0.5  # Reduce by 50%
-    
-    # Cap the final positive weight to prevent extreme values
-    max_allowed_pos_weight = 2.0  
-    final_pos_weight = min(effective_pos_weight, max_allowed_pos_weight)
-    
-    weights = torch.tensor([1.0, final_pos_weight], dtype=torch.float32, device=device)
-    
-    # Print detailed class weight information
-    print(f"\n[DEBUG] Dataset base positive class weight (from get_pos_weight()): {base_pos_weight:.2f}")
-    print(f"[DEBUG] Args positive class weight multiplier: {args.pos_weight_multiplier:.2f}")
-    print(f"[DEBUG] Effective positive class weight (base * multiplier * 0.5): {effective_pos_weight:.2f}")
-    print(f"[DEBUG] Final positive class weight (after cap at {max_allowed_pos_weight:.2f}): {final_pos_weight:.2f}")
-    print(f"[DEBUG] Final class weights tensor for loss: {weights}")
-    
-    # Adjust loss component weights to focus more on precision
-    criterion = CombinedLoss(
-        weight=weights,
-        focal_weight=0.4,    # Increased to focus on hard examples
-        dice_weight=0.3,     # Maintained for overall shape consistency
-        boundary_weight=0.3, # Reduced slightly to balance
-        gamma=4.0            # Increased gamma for more focus on hard examples
-    )
-    
-    # Improved learning rate scheduler with more patience
-    scheduler = torch.optim.lr_scheduler.ReduceLROnPlateau(
-        optimizer, mode='max', factor=0.5, patience=5, min_lr=1e-6
-    )
-    
-    # Dynamic threshold adjustment - start with a lower threshold
-    initial_threshold = 0.3  # Start with a lower threshold to detect more changes
-    best_threshold = initial_threshold
-    
-    # Warm-up phase with gentler learning rate
-    print("[INFO] Starting with brief warm-up phase (slightly higher learning rate)")
-    warm_up_lr = args.lr * 1.5
-    warm_up_iterations = 50
-    
-    # Set initial learning rate for warm-up
-    for param_group in optimizer.param_groups:
-        param_group['lr'] = warm_up_lr
-    
-    # Warm-up loop
-    for i in range(warm_up_iterations):
-        # Get a batch
-        try:
-            batch = next(iter(train_loader))
-        except StopIteration:
-            # If we've gone through the entire dataset, reset
-            batch = next(iter(train_loader))
-        
-        # Unpack batch
-        im1, im2, gt = batch
-        im1, im2, gt = im1.to(device), im2.to(device), gt.to(device)
-        
-        # Forward pass
-        optimizer.zero_grad()
-        out = net(im1, im2)
-        
-        # No temperature scaling
-        loss = criterion(out, gt)
-        
-        # Backward pass
-        loss.backward()
-        optimizer.step()
-        
-        if i % 10 == 0:
-            print(f"Warm-up iteration {i}/{warm_up_iterations}, Loss: {loss.item():.4f}")
-    
-    # Reset learning rate to normal value after warm-up
-    for param_group in optimizer.param_groups:
-        param_group['lr'] = args.lr
-    print(f"[INFO] Warm-up complete, reverting to normal learning rate: {args.lr}")
-    
-    # Check predictions after warm-up
-    with torch.no_grad():
-        net.eval()
-        sample_batch = next(iter(train_loader))
-        sample_out = net(sample_batch[0].to(device), sample_batch[1].to(device))
-        # No temperature scaling
-        sample_probs = torch.softmax(sample_out, dim=1)
-        print(f"[DEBUG] After warm-up - Change class prob - Max: {sample_probs[:,1].max().item():.4f}, Mean: {sample_probs[:,1].mean().item():.4f}")
-        print(f"[DEBUG] Positive predictions: {(sample_probs[:,1] > best_threshold).sum().item()}/{sample_probs[:,1].numel()}")
-        net.train()
-    
-    # Create a function to get balanced batches for curriculum learning
-    def get_balanced_batch(loader, difficulty_level):
-        """Get a batch with a certain difficulty level (0-1)
-        Lower difficulty = more balanced batch (higher % of change pixels)"""
-        max_attempts = 5
-        for _ in range(max_attempts):
-            batch = next(iter(loader))
-            im1, im2, gt = batch
-            
-            # Calculate percentage of positive pixels
-            pos_ratio = gt.float().mean().item()
-            
-            # Early in training (low difficulty), we want more balanced batches (higher pos_ratio)
-            # Later in training (high difficulty), we accept more imbalanced batches (lower pos_ratio)
-            target_min_ratio = 0.05 * (1 - difficulty_level)  # Starts at 0.05, decreases to 0
-            
-            if pos_ratio >= target_min_ratio:
-                return batch
-        
-        # If we couldn't find a good batch, return the last one
-        return batch
-    
-    # Implementing curriculum learning
-    print("[INFO] Implementing curriculum learning strategy")
-    
-    # Main training loop
-    for ep in range(args.epochs):
-        # Calculate curriculum difficulty (0 to 1)
-        # Start with easier examples (more balanced) and gradually increase difficulty
-        curriculum_difficulty = min(1.0, ep / (args.epochs * 0.5))  # Reaches max difficulty halfway through
-        print(f"[INFO] Epoch {ep+1}/{args.epochs} - Curriculum difficulty: {curriculum_difficulty:.2f}")
-        
-        # Training phase
-        net.train()
-        running_loss = 0.0
-        batch_count = 0
-        
-        # Use curriculum learning for first half of training
-        if curriculum_difficulty < 1.0:
-            for batch_idx in range(len(train_loader)):
-                # Get batch based on current difficulty
-                im1, im2, gt = get_balanced_batch(train_loader, curriculum_difficulty)
-                im1, im2, gt = im1.to(device), im2.to(device), gt.to(device)
-                
-                # Forward pass
-                optimizer.zero_grad()
-                out = net(im1, im2)
-                
-                loss = criterion(out, gt)
-                
-                # Add L1 regularization to encourage sparsity (fewer positive predictions)
-                l1_lambda = 0.0001
-                l1_norm = sum(p.abs().sum() for p in net.parameters())
-                loss = loss + l1_lambda * l1_norm
-                
-                # Backward pass
-                loss.backward()
-                
-                # Gradient clipping to prevent exploding gradients
-                torch.nn.utils.clip_grad_norm_(net.parameters(), max_norm=1.0)
-                
-                optimizer.step()
-                
-                # Track statistics
-                running_loss += loss.item()
-                batch_count += 1
-                
-                # Print progress
-                if batch_idx % 5 == 0:
-                    print(f"Epoch {ep+1}/{args.epochs} Batch {batch_idx}/{len(train_loader)} Loss: {loss.item():.4f}")
-        else:
-            # Regular training for second half
-            for batch_idx, (im1, im2, gt) in enumerate(train_loader):
-                im1, im2, gt = im1.to(device), im2.to(device), gt.to(device)
-                
-                # Forward pass
-                optimizer.zero_grad()
-                out = net(im1, im2)
-                
-                loss = criterion(out, gt)
-                
-                # Add L1 regularization to encourage sparsity (fewer positive predictions)
-                l1_lambda = 0.0001
-                l1_norm = sum(p.abs().sum() for p in net.parameters())
-                loss = loss + l1_lambda * l1_norm
-                
-                # Backward pass
-                loss.backward()
-                
-                # Gradient clipping to prevent exploding gradients
-                torch.nn.utils.clip_grad_norm_(net.parameters(), max_norm=1.0)
-                
-                optimizer.step()
-                
-                # Track statistics
-                running_loss += loss.item()
-                batch_count += 1
-                
-                # Print progress
-                if batch_idx % 5 == 0:
-                    print(f"Epoch {ep+1}/{args.epochs} Batch {batch_idx}/{len(train_loader)} Loss: {loss.item():.4f}")
-        
-        # Calculate average loss for epoch
-        avg_loss = running_loss / batch_count if batch_count > 0 else 0
-        train_losses.append(avg_loss)
-        
-        # Validation phase
-        net.eval()
-        # Dynamically adjust threshold based on training progress
-        # Start with low threshold and gradually increase it
-        current_threshold = min(0.5, initial_threshold + (ep * 0.01))  # Gradually increase threshold
-        # Try:
-        current_threshold = 0.8  
-        
-        val_metrics, _ = evaluate_model(net, val_loader, device, epoch=ep+1, 
-                                       desc=f"Validation (ep{ep+1})", 
-                                       threshold=current_threshold, 
-                                       current_val_f1=best_val_f1)
-        
-        val_f1 = val_metrics[3]  # F1 score is the 4th metric
-        val_f1_scores.append(val_f1)
-        
-        # Learning rate scheduler step
-        scheduler.step(val_f1)
-        
-        # Check for improvement and save best model
-        if val_f1 > best_val_f1:
-            best_val_f1 = val_f1
-            best_threshold = current_threshold  # Save the best threshold
-            torch.save({'state_dict': net.state_dict()}, 'checkpoints/best_model.pth.tar')
-            print(f"[INFO] Saved new best model with F1 score: {best_val_f1:.4f} at threshold {best_threshold:.2f}")
-            
-        # Early stopping check
-        early_stopping(val_f1)
-        if early_stopping.early_stop:
-            print("[INFO] Early stopping triggered")
-            break
-            
-        print(f"Epoch {ep+1}/{args.epochs}  Loss: {avg_loss:.4f}")
-    
-    # Load best model for final evaluation
-    print("[INFO] Loading best model for final evaluation")
-    net = load_model_with_mismatch(net, 'checkpoints/best_model.pth.tar', device)
-    
-    # Final evaluation
-    final_metrics, city_metrics = evaluate_model(
-        net, val_loader, device, 
-        desc="Final Validation", 
-        save_path="outputs", 
-        threshold=best_threshold
-    )
-    
-    return net, final_metrics
->>>>>>> 76a805f5
+
 
 def plot_training_progress(train_losses, val_f1_scores, save_path=None):
     """Plot training loss and validation F1 scores"""
@@ -1029,7 +379,6 @@
         plt.savefig(save_path, dpi=150, bbox_inches='tight')
         plt.close()
     else:
-<<<<<<< HEAD
         ds = ChangeDetectionDataset(args.root, TEST_CITIES, augment=False, 
                                   require_mask=False, return_time=True, use_all_bands=args.use_all_bands)
         print(f"[INFO] Predicting on {len(ds)} test samples")
@@ -1068,37 +417,7 @@
                 pred_path = f"outputs/{city_name}_pred.png"
                 Image.fromarray((p_np*255)).save(pred_path)
                 print(f"Saved prediction for {city_name} to {pred_path}")
-=======
-        plt.show()
-
-def postprocess_prediction(pred_prob, threshold=0.5, min_area=5):
-    """Apply post-processing to improve predictions
-    
-    Args:
-        pred_prob: Prediction probability map (numpy array)
-        threshold: Probability threshold
-        min_area: Minimum connected component area
-        
-    Returns:
-        Processed binary prediction
-    """
-    from skimage import morphology
-    
-    # Apply threshold
-    binary = (pred_prob > threshold).astype(np.uint8)
-    
-    # Remove small components
-    labeled = morphology.label(binary)
-    component_sizes = np.bincount(labeled.ravel())
-    too_small = component_sizes < min_area
-    too_small[0] = False  # Keep background
-    binary = ~too_small[labeled]
-    
-    # Optional: Apply morphological operations to clean boundaries
-    binary = morphology.binary_opening(binary, morphology.disk(1))
-    
-    return binary.astype(np.uint8)
->>>>>>> 76a805f5
+
 
 def inference_with_test_time_augmentation(net, img1, img2, device, tta_flips=True, tta_scales=True, tta_rotations=True):
     """Perform inference with test-time augmentation
