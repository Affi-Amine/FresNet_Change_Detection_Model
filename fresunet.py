--- conflicted
+++ resolved
@@ -1,11 +1,4 @@
-<<<<<<< HEAD
-=======
-# Enhanced FresUNet with Attention and Multi-scale Features
-# Based on original by Rodrigo Caye Daudt
-# https://rcdaudt.github.io/
-# Added attention mechanisms and enhanced feature extraction for small changes
-
->>>>>>> 76a805f5
+
 import torch
 import torch.nn as nn
 import torch.nn.functional as F
@@ -24,7 +17,6 @@
         self.softmax = nn.Softmax(dim=-1)
         self.chunk_size = chunk_size
 
-<<<<<<< HEAD
     def forward(self, x):
         batch, channels, height, width = x.size()
         pixels = height * width
@@ -56,59 +48,6 @@
 
 class BasicBlock_ss(nn.Module):
     def __init__(self, inplanes, planes=None, subsamp=1):
-=======
-class ChannelAttention(nn.Module):
-    def __init__(self, in_channels, reduction_ratio=16):
-        super(ChannelAttention, self).__init__()
-        self.avg_pool = nn.AdaptiveAvgPool2d(1)
-        self.max_pool = nn.AdaptiveMaxPool2d(1)
-        
-        self.fc = nn.Sequential(
-            nn.Conv2d(in_channels, in_channels // reduction_ratio, 1, bias=False),
-            nn.ReLU(inplace=True),
-            nn.Conv2d(in_channels // reduction_ratio, in_channels, 1, bias=False)
-        )
-        self.sigmoid = nn.Sigmoid()
-        
-    def forward(self, x):
-        avg_out = self.fc(self.avg_pool(x))
-        max_out = self.fc(self.max_pool(x))
-        out = avg_out + max_out
-        return self.sigmoid(out)
-
-
-class SpatialAttention(nn.Module):
-    def __init__(self, kernel_size=7):
-        super(SpatialAttention, self).__init__()
-        assert kernel_size in (3, 7), 'kernel size must be 3 or 7'
-        padding = 3 if kernel_size == 7 else 1
-        
-        self.conv = nn.Conv2d(2, 1, kernel_size, padding=padding, bias=False)
-        self.sigmoid = nn.Sigmoid()
-        
-    def forward(self, x):
-        avg_out = torch.mean(x, dim=1, keepdim=True)
-        max_out, _ = torch.max(x, dim=1, keepdim=True)
-        y = torch.cat([avg_out, max_out], dim=1)
-        y = self.conv(y)
-        return self.sigmoid(y)
-
-
-class CBAM(nn.Module):
-    def __init__(self, in_channels, reduction_ratio=16, kernel_size=7):
-        super(CBAM, self).__init__()
-        self.channel_attention = ChannelAttention(in_channels, reduction_ratio)
-        self.spatial_attention = SpatialAttention(kernel_size)
-        
-    def forward(self, x):
-        x = x * self.channel_attention(x)
-        x = x * self.spatial_attention(x)
-        return x
-
-
-class BasicBlock_ss(nn.Module):
-    def __init__(self, inplanes, planes=None, subsamp=1, use_attention=False):
->>>>>>> 76a805f5
         super(BasicBlock_ss, self).__init__()
         if planes is None:
             planes = inplanes * subsamp
@@ -153,15 +92,10 @@
         return out
 
 class BasicBlock_us(nn.Module):
-<<<<<<< HEAD
     def __init__(self, inplanes, upsamp=1):
         super(BasicBlock_us, self).__init__()
         planes = int(inplanes / upsamp)
-=======
-    def __init__(self, inplanes, upsamp=1, use_attention=False):
-        super(BasicBlock_us, self).__init__()
-        planes = int(inplanes / upsamp)  # assumes integer result, fix later
->>>>>>> 76a805f5
+
         self.conv1 = nn.ConvTranspose2d(inplanes, planes, kernel_size=3, padding=1, stride=upsamp, output_padding=1)
         self.bn1 = nn.BatchNorm2d(planes)
         self.relu = nn.ReLU(inplace=True)
@@ -192,7 +126,6 @@
         out += residual
         out = self.relu(out)
         return out
-<<<<<<< HEAD
 
 class FresUNet(nn.Module):
     def __init__(self, input_nbr=6, label_nbr=2):
@@ -204,31 +137,11 @@
         self.time_conv = nn.Conv2d(64, input_nbr, kernel_size=1)
 
         self.encres1_1 = BasicBlock_ss(input_nbr, planes=base_depth)
-=======
-    
-
-class AttentionFresUNet(nn.Module):
-    """Enhanced FresUNet with attention mechanisms for better small change detection."""
-
-    def __init__(self, input_nbr, label_nbr):
-        """Initialize AttentionFresUNet fields."""
-        super(AttentionFresUNet, self).__init__()
-        
-        self.input_nbr = input_nbr
-        
-        cur_depth = input_nbr
-        
-        # Increased base depth for better feature extraction
-        base_depth = 8
-        
-        # Encoding stage 1
-        self.encres1_1 = BasicBlock_ss(cur_depth, planes=base_depth)
->>>>>>> 76a805f5
+
         cur_depth = base_depth
         d1 = base_depth
         self.encres1_2 = BasicBlock_ss(cur_depth, subsamp=2)
         cur_depth *= 2
-<<<<<<< HEAD
 
         self.encres2_1 = BasicBlock_ss(cur_depth)
         d2 = cur_depth
@@ -278,79 +191,7 @@
         time_emb = time_emb.expand(-1, -1, height, width)
         
         x = torch.cat((x1, x2), 1) + time_emb
-=======
-        
-        # Encoding stage 2
-        self.encres2_1 = BasicBlock_ss(cur_depth, use_attention=False)  # Removed attention
-        d2 = cur_depth
-        self.encres2_2 = BasicBlock_ss(cur_depth, subsamp=2)
-        cur_depth *= 2
-        
-        # Encoding stage 3
-        self.encres3_1 = BasicBlock_ss(cur_depth, use_attention=True)  # Keep attention in middle layers
-        d3 = cur_depth
-        self.encres3_2 = BasicBlock_ss(cur_depth, subsamp=2)
-        cur_depth *= 2
-        
-        # Encoding stage 4
-        self.encres4_1 = BasicBlock_ss(cur_depth, use_attention=True)
-        d4 = cur_depth
-        self.encres4_2 = BasicBlock_ss(cur_depth, subsamp=2)
-        cur_depth *= 2
-        
-        # Decoding stage 4
-        self.decres4_1 = BasicBlock_ss(cur_depth, use_attention=True)
-        self.decres4_2 = BasicBlock_us(cur_depth, upsamp=2, use_attention=False)  # Removed attention
-        cur_depth = int(cur_depth/2)
-        
-        # Decoding stage 3
-        self.decres3_1 = BasicBlock_ss(cur_depth + d4, planes=cur_depth, use_attention=True)
-        self.decres3_2 = BasicBlock_us(cur_depth, upsamp=2, use_attention=False)  # Removed attention
-        cur_depth = int(cur_depth/2)
-        
-        # Decoding stage 2
-        self.decres2_1 = BasicBlock_ss(cur_depth + d3, planes=cur_depth, use_attention=False)  # Removed attention
-        self.decres2_2 = BasicBlock_us(cur_depth, upsamp=2, use_attention=False)  # Removed attention
-        cur_depth = int(cur_depth/2)
-        
-        # Decoding stage 1
-        self.decres1_1 = BasicBlock_ss(cur_depth + d2, planes=cur_depth)
-        self.decres1_2 = BasicBlock_us(cur_depth, upsamp=2)
-        cur_depth = int(cur_depth/2)
-        
-        # Multi-scale feature fusion
-        self.scale4_proj = nn.Conv2d(d4, 32, kernel_size=1)
-        self.scale3_proj = nn.Conv2d(d3, 32, kernel_size=1)
-        self.scale2_proj = nn.Conv2d(d2, 32, kernel_size=1)
-        self.scale1_proj = nn.Conv2d(d1, 32, kernel_size=1)
-        
-        # Output
-        self.fusion = nn.Conv2d(32*4 + cur_depth + d1, 16, kernel_size=3, padding=1)
-        self.fusion_bn = nn.BatchNorm2d(16)
-        self.final_attention = CBAM(16)
-        self.coupling = nn.Conv2d(16, label_nbr, kernel_size=1)
-        self.final_bn = nn.BatchNorm2d(label_nbr)
-        # REMOVE or comment out this line:
-        # self.sm = nn.LogSoftmax(dim=1)
-        
-        # Initialize weights properly
-        self._initialize_weights()
-    
-    def _initialize_weights(self):
-        """Initialize model weights for better convergence."""
-        for m in self.modules():
-            if isinstance(m, nn.Conv2d) or isinstance(m, nn.ConvTranspose2d):
-                nn.init.kaiming_normal_(m.weight, mode='fan_out', nonlinearity='relu')
-                if m.bias is not None:
-                    nn.init.constant_(m.bias, 0)
-            elif isinstance(m, nn.BatchNorm2d):
-                nn.init.constant_(m.weight, 1)
-                nn.init.constant_(m.bias, 0)
-    
-    def forward(self, x1, x2):
-        x = torch.cat((x1, x2), 1)
-        
->>>>>>> 76a805f5
+
         s1_1 = x.size()
         x1 = self.encres1_1(x)
         x = self.encres1_2(x1)
@@ -373,11 +214,7 @@
         s4_2 = x.size()
         pad4 = ReplicationPad2d((0, s4_1[3] - s4_2[3], 0, s4_1[2] - s4_2[2]))
         x = pad4(x)
-<<<<<<< HEAD
-
-=======
-        
->>>>>>> 76a805f5
+
         x = self.decres3_1(torch.cat((x, x4), 1))
         x = self.decres3_2(x)
         s3_2 = x.size()
@@ -397,32 +234,9 @@
         s1_2 = x.size()
         pad1 = ReplicationPad2d((0, s1_1[3] - s1_2[3], 0, s1_1[2] - s1_2[2]))  # Fixed typo
         x = pad1(x)
-<<<<<<< HEAD
 
         recon_input = torch.cat((x, x1), 1)  # 8 + 8 = 16 channels
         change_pred = self.coupling(recon_input)
         change_pred = self.sm(change_pred)
         recon = self.recon_conv(recon_input)
         return change_pred, recon
-=======
-        
-        # Multi-scale feature fusion
-        f4 = self.scale4_proj(F.interpolate(x4, size=x.size()[2:], mode='bilinear', align_corners=False))
-        f3 = self.scale3_proj(F.interpolate(x3, size=x.size()[2:], mode='bilinear', align_corners=False))
-        f2 = self.scale2_proj(F.interpolate(x2, size=x.size()[2:], mode='bilinear', align_corners=False))
-        f1 = self.scale1_proj(x1)
-        
-        # Concatenate all features for final prediction
-        multi_scale = torch.cat([f1, f2, f3, f4, x, x1], dim=1)
-        
-        fused = self.fusion(multi_scale)
-        fused = self.fusion_bn(fused)
-        fused = F.relu(fused)
-        fused = self.final_attention(fused)
-        
-        out = self.coupling(fused)
-        out = self.final_bn(out)
-        # REMOVE temperature scaling and LogSoftmax
-        return out
-        # Remove the duplicate return statement
->>>>>>> 76a805f5
