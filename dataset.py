--- conflicted
+++ resolved
@@ -4,47 +4,9 @@
 from PIL import Image
 import numpy as np
 from torchvision import transforms
-<<<<<<< HEAD
+
 from datetime import datetime
-=======
 
-# Fixed size for all images/masks
-FIXED_SIZE = (256, 256)
-
-# Normalization values (ImageNet / common RGB)
-normalize = transforms.Normalize(
-    mean=[0.485, 0.456, 0.406],
-    std=[0.229, 0.224, 0.225]
-)
-
-# Base transforms for both training and evaluation
-base_transform = transforms.Compose([
-    transforms.Resize(FIXED_SIZE, interpolation=Image.BILINEAR),
-    transforms.ToTensor(),
-    normalize,
-])
-
-# Additional augmentations for training
-# Enhanced augmentations for better small change detection
-spatial_transforms = transforms.Compose([
-    transforms.RandomHorizontalFlip(0.5),  # Increased probability
-    transforms.RandomVerticalFlip(0.5),    # Increased probability
-    transforms.RandomRotation(90),         # Increased rotation range
-    transforms.RandomAffine(degrees=0, translate=(0.1, 0.1), scale=(0.9, 1.1)),  # Added affine transform
-])
-
-# Enhanced color transforms for better robustness
-color_transforms = transforms.Compose([
-    transforms.ColorJitter(brightness=0.2, contrast=0.2, saturation=0.2, hue=0.05),
-    transforms.GaussianBlur(kernel_size=3, sigma=(0.1, 1.0)),  # Add occasional blur
-])
-
-# Transform for mask only (resize + tensor, no normalization)
-mask_transform = transforms.Compose([
-    transforms.Resize(FIXED_SIZE, interpolation=Image.NEAREST),
-    transforms.ToTensor(),
-])
->>>>>>> 76a805f5
 
 class ChangeDetectionDataset(Dataset):
     def __init__(self, root, cities, transform=None, augment=False, require_mask=False, return_time=False, use_all_bands=False):
@@ -60,7 +22,7 @@
         ]) if transform is None else transform
         self.augment = augment
         self.require_mask = require_mask
-<<<<<<< HEAD
+
         self.return_time = return_time
         self.imgs1 = []
         self.imgs2 = []
@@ -75,13 +37,7 @@
             transforms.ColorJitter(brightness=0.2, contrast=0.2, saturation=0.2),
             transforms.RandomRotation(10),
         ]) if augment else None
-=======
-        self.samples = []
-        self.num_workers = min(8, os.cpu_count())
-        self.prefetch_factor = 2 if self.num_workers > 0 else None
-        self.pos_weight = 0  # To track class balance
-        self.total_pixels = 0
->>>>>>> 76a805f5
+
 
         for city in cities:
             # Image paths
@@ -170,7 +126,6 @@
         else:
             label = torch.zeros((1, 256, 256), dtype=torch.long, device=img1.device)  # Dummy label with channel dimension
 
-<<<<<<< HEAD
         if self.return_time:
             return img1, img2, label, torch.tensor(time_diff, dtype=torch.float32), self.names[idx]
         return img1, img2, label, self.names[idx]
@@ -203,13 +158,3 @@
         if pos_pixels == 0:
             return 1.0  # Avoid division by zero; use a neutral weight
         return neg_pixels / pos_pixels
-=======
-        # Ensure all tensors are contiguous
-        # Remove .pin_memory() calls
-        return img1.contiguous(), img2.contiguous(), mask.contiguous()
-
-    def get_pos_weight(self):
-        """Returns the positive class weight for weighted loss"""
-        # Increase the multiplier to focus more on the rare positive class
-        return min(self.pos_weight * 20.0, 50.0)  # Increased multiplier and cap
->>>>>>> 76a805f5
